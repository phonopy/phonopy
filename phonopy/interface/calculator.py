--- conflicted
+++ resolved
@@ -172,12 +172,7 @@
         import phonopy.interface.fleur as fleur
 
         speci, restlines = optional_structure_info
-<<<<<<< HEAD
-        fleur.write_fleur(filename, cell, speci, N, restlines)  # noqa F821
-=======
-        N = abs(determinant(additional_info['supercell_matrix']))
-        fleur.write_fleur(filename, cell, speci, N, restlines)
->>>>>>> e34588dc
+        fleur.write_fleur(filename, cell, speci, 1, restlines)
     else:
         raise RuntimeError("No calculator interface was found.")
 
