--- conflicted
+++ resolved
@@ -202,16 +202,12 @@
 
         pps = optional_structure_info[1]
         orbitals = optional_structure_info[2]
-<<<<<<< HEAD
         abfs = optional_structure_info[3]
         abacus.write_abacus(filename, cell, pps, orbitals, abfs)
-=======
-        abacus.write_abacus(filename, cell, pps, orbitals)
     elif interface_mode == "lammps":
         import phonopy.interface.lammps as lammps
 
         lammps.write_lammps(filename, cell)
->>>>>>> 210f2455
     else:
         raise RuntimeError("No calculator interface was found.")
 
@@ -487,20 +483,13 @@
         return unitcell, (cell_filename, speci, restlines)
     elif interface_mode == "abacus":
         from phonopy.interface.abacus import read_abacus
-
-<<<<<<< HEAD
-        # , elements=chemical_symbols)
         unitcell, pps, orbitals, abfs = read_abacus(cell_filename)
         return unitcell, (cell_filename, pps, orbitals, abfs)
-=======
-        unitcell, pps, orbitals = read_abacus(cell_filename, elements=chemical_symbols)
-        return unitcell, (cell_filename, pps, orbitals)
     elif interface_mode == "lammps":
         from phonopy.interface.lammps import read_lammps
 
         unitcell = read_lammps(cell_filename)
         return unitcell, (cell_filename,)
->>>>>>> 210f2455
     else:
         raise RuntimeError("No calculator interface was found.")
 
