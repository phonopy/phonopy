# Copyright (C) 2013 Atsushi Togo
# All rights reserved.
#
# This file is part of phonopy.
#
# Redistribution and use in source and binary forms, with or without
# modification, are permitted provided that the following conditions
# are met:
#
# * Redistributions of source code must retain the above copyright
#   notice, this list of conditions and the following disclaimer.
#
# * Redistributions in binary form must reproduce the above copyright
#   notice, this list of conditions and the following disclaimer in
#   the documentation and/or other materials provided with the
#   distribution.
#
# * Neither the name of the phonopy project nor the names of its
#   contributors may be used to endorse or promote products derived
#   from this software without specific prior written permission.
#
# THIS SOFTWARE IS PROVIDED BY THE COPYRIGHT HOLDERS AND CONTRIBUTORS
# "AS IS" AND ANY EXPRESS OR IMPLIED WARRANTIES, INCLUDING, BUT NOT
# LIMITED TO, THE IMPLIED WARRANTIES OF MERCHANTABILITY AND FITNESS
# FOR A PARTICULAR PURPOSE ARE DISCLAIMED. IN NO EVENT SHALL THE
# COPYRIGHT HOLDER OR CONTRIBUTORS BE LIABLE FOR ANY DIRECT, INDIRECT,
# INCIDENTAL, SPECIAL, EXEMPLARY, OR CONSEQUENTIAL DAMAGES (INCLUDING,
# BUT NOT LIMITED TO, PROCUREMENT OF SUBSTITUTE GOODS OR SERVICES;
# LOSS OF USE, DATA, OR PROFITS; OR BUSINESS INTERRUPTION) HOWEVER
# CAUSED AND ON ANY THEORY OF LIABILITY, WHETHER IN CONTRACT, STRICT
# LIABILITY, OR TORT (INCLUDING NEGLIGENCE OR OTHERWISE) ARISING IN
# ANY WAY OUT OF THE USE OF THIS SOFTWARE, EVEN IF ADVISED OF THE
# POSSIBILITY OF SUCH DAMAGE.

<<<<<<< HEAD
__version__ = "2.9.3"
=======
__version__ = "2.10.0"
>>>>>>> e7cdc74b
<|MERGE_RESOLUTION|>--- conflicted
+++ resolved
@@ -32,8 +32,4 @@
 # ANY WAY OUT OF THE USE OF THIS SOFTWARE, EVEN IF ADVISED OF THE
 # POSSIBILITY OF SUCH DAMAGE.
 
-<<<<<<< HEAD
-__version__ = "2.9.3"
-=======
-__version__ = "2.10.0"
->>>>>>> e7cdc74b
+__version__ = "2.10.0"