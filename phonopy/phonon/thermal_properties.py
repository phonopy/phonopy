--- conflicted
+++ resolved
@@ -34,12 +34,9 @@
 # ANY WAY OUT OF THE USE OF THIS SOFTWARE, EVEN IF ADVISED OF THE
 # POSSIBILITY OF SUCH DAMAGE.
 
-<<<<<<< HEAD
+from __future__ import annotations
+
 import os
-=======
-from __future__ import annotations
-
->>>>>>> db8d6c44
 import warnings
 from typing import Optional, Union
 
