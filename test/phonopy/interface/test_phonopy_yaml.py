from __future__ import print_function
import unittest

from phonopy.interface.phonopy_yaml import PhonopyYaml

class TestPhonopyYaml(unittest.TestCase):

    def setUp(self):
        pass
    
    def tearDown(self):
        pass
    
    def test_read_poscar_yaml(self):
        filename = "POSCAR.yaml"
<<<<<<< HEAD
        phpy_yaml = phonopyYaml(filename)
=======
        phpy_yaml = PhonopyYaml(filename)
>>>>>>> e0ade680
        print(phpy_yaml)

if __name__ == '__main__':
    unittest.main()<|MERGE_RESOLUTION|>--- conflicted
+++ resolved
@@ -13,11 +13,7 @@
     
     def test_read_poscar_yaml(self):
         filename = "POSCAR.yaml"
-<<<<<<< HEAD
-        phpy_yaml = phonopyYaml(filename)
-=======
         phpy_yaml = PhonopyYaml(filename)
->>>>>>> e0ade680
         print(phpy_yaml)
 
 if __name__ == '__main__':
