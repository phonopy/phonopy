--- conflicted
+++ resolved
@@ -11,15 +11,8 @@
 
 def test_read_abacus():
     """Test of read_ABACUS."""
-<<<<<<< HEAD
     cell, pps, orbitals = read_abacus(os.path.join(data_dir, "NaCl-abacus.stru"), elements=['Na', 'Cl'])
     filename = os.path.join(data_dir, "NaCl-abinit-pwscf.yaml")
-=======
-    cell, pps, orbitals = read_abacus(
-        os.path.join(data_dir, "NaCl-abacus.stru"), elements=["Na", "Cl"]
-    )
-    filename = os.path.join(data_dir, "NaCl-abinit-pwscf-abacus.yaml")
->>>>>>> 8acd5dad
     cell_ref = read_cell_yaml(filename)
     assert (np.abs(cell.cell - cell_ref.cell) < 1e-5).all()
     diff_pos = cell.scaled_positions - cell_ref.scaled_positions
